// Copyright © 2020 AMIS Technologies
//
// Licensed under the Apache License, Version 2.0 (the "License");
// you may not use this file except in compliance with the License.
// You may obtain a copy of the License at
//
//   http://www.apache.org/licenses/LICENSE-2.0
//
// Unless required by applicable law or agreed to in writing, software
// distributed under the License is distributed on an "AS IS" BASIS,
// WITHOUT WARRANTIES OR CONDITIONS OF ANY KIND, either express or implied.
// See the License for the specific language governing permissions and
// limitations under the License.

package paillier

import (
	"crypto/elliptic"
	"crypto/rand"
	"errors"
	"math/big"

	pt "github.com/getamis/alice/crypto/ecpointgrouplaw"
	"github.com/getamis/alice/crypto/homo"
	"github.com/getamis/alice/crypto/utils"
	"github.com/getamis/alice/crypto/zkproof"
	"github.com/golang/protobuf/proto"
)

const (
	// safePubKeySize is the permitted lowest size of Public Key.
	safePubKeySize = 2048

	// maxGenN defines the max retries to generate N
	maxGenN = 100
	// maxGenG defines the max retries to generate G
	maxGenG = 100
)

var (
	//ErrExceedMaxRetry is returned if we retried over times
	ErrExceedMaxRetry = errors.New("exceed max retries")
	//ErrInvalidInput is returned if the input is invalid
	ErrInvalidInput = errors.New("invalid input")
	//ErrInvalidMessage is returned if the message is invalid
	ErrInvalidMessage = errors.New("invalid message")
	//ErrSmallPublicKeySize is returned if the size of public key is small
	ErrSmallPublicKeySize = errors.New("small public key")

	big0 = big.NewInt(0)
	big1 = big.NewInt(1)
	big2 = big.NewInt(2)
)

// publicKey is (n, g)
type publicKey struct {
	n   *big.Int
	g   *big.Int
	msg *PubKeyMessage

	// cache value
	nSquare *big.Int
}

<<<<<<< HEAD
func (pub *publicKey) GetMessageRange(fieldOrder *big.Int) *big.Int {
	rangeProofK := computeRangeProof(fieldOrder)
	return new(big.Int).Sub(pub.n, rangeProofK)
=======
func (pub *PublicKey) GetMessageRange(fieldOrder *big.Int) *big.Int {
	rangeK := computeStatisticalClosedRange(fieldOrder)
	return new(big.Int).Sub(pub.n, rangeK)
>>>>>>> 55ed048e
}

func (pub *publicKey) GetNSquare() *big.Int {
	return new(big.Int).Set(pub.nSquare)
}

func (pub *publicKey) GetG() *big.Int {
	return new(big.Int).Set(pub.g)
}

func (pub *publicKey) Encrypt(mBytes []byte) ([]byte, error) {
	m := new(big.Int).SetBytes(mBytes)
	// Ensure 0 <= m < n
	if m.Cmp(pub.n) >= 0 {
		return nil, ErrInvalidMessage
	}

	// gcd(r, n)=1
	r, err := utils.RandomCoprimeInt(pub.n)
	if err != nil {
		return nil, err
	}

	// c = (g^m * r^n) mod n^2
	gm := new(big.Int).Exp(pub.g, m, pub.nSquare) // g^m
	rn := new(big.Int).Exp(r, pub.n, pub.nSquare) // r^n
	c := new(big.Int).Mul(gm, rn)
	c = c.Mod(c, pub.nSquare)
	return c.Bytes(), nil
}

// In paillier, we cannot verify enc message. Therefore, we always return nil.
func (pub *publicKey) VerifyEnc([]byte) error {
	return nil
}

func (p *Paillier) GetPubKey() homo.Pubkey {
	return p.publicKey
}

// Refer: https://en.wikipedia.org/wiki/Paillier_cryptosystem
// privateKey is (λ, μ)
type privateKey struct {
	lambda *big.Int // λ=lcm(p−1, q−1)
	mu     *big.Int // μ=(L(g^λ mod n^2))^-1 mod n
}

type Paillier struct {
	*publicKey
	privateKey *privateKey
}

func NewPaillier(keySize int) (*Paillier, error) {
	if keySize < safePubKeySize {
		return nil, ErrSmallPublicKeySize
	}
	return NewPaillierUnSafe(keySize)
}

// Warning: No check the size of public key. This function is only used in Test.
func NewPaillierUnSafe(keySize int) (*Paillier, error) {
	p, q, n, lambda, err := getNAndLambda(keySize)
	if err != nil {
		return nil, err
	}
	g, mu, err := getGAndMu(lambda, n)
	if err != nil {
		return nil, err
	}
	msg, err := zkproof.NewIntegerFactorizationProofMessage([]*big.Int{p, q}, n)
	if err != nil {
		return nil, err
	}
	pubKeyMessage := &PubKeyMessage{
		Proof: msg,
		G:     g.Bytes(),
	}
	pub, err := pubKeyMessage.ToPubkey()
	if err != nil {
		return nil, err
	}
	return &Paillier{
		publicKey: pub,
		privateKey: &privateKey{
			lambda: lambda,
			mu:     mu,
		},
	}, nil
}

// Decrypt computes the plaintext from the ciphertext
func (p *Paillier) Decrypt(cBytes []byte) ([]byte, error) {
	c := new(big.Int).SetBytes(cBytes)
	pub := p.publicKey
	priv := p.privateKey

	err := isCorrectCiphertext(c, pub)
	if err != nil {
		return nil, err
	}

	x := new(big.Int).Exp(c, priv.lambda, pub.nSquare)
	l, err := lFunction(x, pub.n)
	if err != nil {
		return nil, err
	}
	l = l.Mul(l, priv.mu)
	l = l.Mod(l, pub.n)
	return l.Bytes(), nil
}

func (p *Paillier) NewPubKeyFromBytes(bs []byte) (homo.Pubkey, error) {
	msg := &PubKeyMessage{}
	err := proto.Unmarshal(bs, msg)
	if err != nil {
		return nil, err
	}
	return msg.ToPubkey()
}

func (p *Paillier) GetMtaProof(curve elliptic.Curve, _ *big.Int, a *big.Int) ([]byte, error) {
	proofMsg, err := zkproof.NewBaseSchorrMessage(curve, a)
	if err != nil {
		return nil, err
	}
	return proto.Marshal(proofMsg)
}

func (p *Paillier) VerifyMtaProof(bs []byte, curve elliptic.Curve, _ *big.Int, _ *big.Int) (*pt.ECPoint, error) {
	msg := &zkproof.SchnorrProofMessage{}
	err := proto.Unmarshal(bs, msg)
	if err != nil {
		return nil, err
	}

	err = msg.Verify(pt.NewBase(curve))
	if err != nil {
		return nil, err
	}

	return msg.V.ToPoint()
}

// getNAndLambda returns N and lambda.
// n = pq and lambda = lcm(p-1, q-1)
func getNAndLambda(keySize int) (*big.Int, *big.Int, *big.Int, *big.Int, error) {
	pqSize := keySize / 2
	for i := 0; i < maxGenN; i++ {
		// random two primes p and q
		p, err := rand.Prime(rand.Reader, pqSize)
		if err != nil {
			return nil, nil, nil, nil, err
		}
		q, err := rand.Prime(rand.Reader, pqSize)
		if err != nil {
			return nil, nil, nil, nil, err
		}
		// Because the bit length of p and q are the same and p!= q, GCD(p, q)=1.
		if p.Cmp(q) == 0 {
			continue
		}

		pMinus1 := new(big.Int).Sub(p, big1)    // p-1
		qMinus1 := new(big.Int).Sub(q, big1)    // q-1
		n := new(big.Int).Mul(p, q)             // n=p*q
		m := new(big.Int).Mul(pMinus1, qMinus1) // m=(p-1)*(q-1)
		// gcd(pq, (p-1)(q-1)) = 1
		if utils.IsRelativePrime(n, m) {
			lambda, err := utils.Lcm(pMinus1, qMinus1)
			if err == nil {
				return p, q, n, lambda, err
			}
		}
	}
	return nil, nil, nil, nil, ErrExceedMaxRetry
}

func isCorrectCiphertext(c *big.Int, pubKey *publicKey) error {
	// Ensure 0 < c < n^2
	err := utils.InRange(c, big1, pubKey.nSquare)
	if err != nil {
		return err
	}
	// c and n should be relative prime
	if !utils.IsRelativePrime(c, pubKey.n) {
		return ErrInvalidMessage
	}
	return nil
}

// getGAndMu returns G and mu.
func getGAndMu(lambda *big.Int, n *big.Int) (*big.Int, *big.Int, error) {
	nSquare := new(big.Int).Mul(n, n) // n^2
	for i := 0; i < maxGenG; i++ {
		g, err := utils.RandomCoprimeInt(nSquare) // g
		if err != nil {
			return nil, nil, err
		}
		x := new(big.Int).Exp(g, lambda, nSquare) // x
		u, err := lFunction(x, n)
		if err != nil {
			return nil, nil, err
		}

		mu := new(big.Int).ModInverse(u, n)
		// if mu is nil, it means u and n are not relatively prime. We need to try again
		if mu == nil {
			continue
		}
		return g, mu, nil
	}
	return nil, nil, ErrExceedMaxRetry
}

// lFunction computes L(x)=(x-1)/n
func lFunction(x, n *big.Int) (*big.Int, error) {
	if n.Cmp(big0) <= 0 {
		return nil, ErrInvalidInput
	}
	if x.Cmp(big0) <= 0 {
		return nil, ErrInvalidInput
	}
	t := new(big.Int).Sub(x, big1)
	t = t.Div(t, n)
	return t, nil
}

/*
	1. Check that c1, c2 is correct.
	2. Choose (r, N)=1 with r in [1, N-1] randomly.
	3. Compute c1*c2*r^N mod N^2.
*/
func (pub *publicKey) Add(c1Bytes []byte, c2Bytes []byte) ([]byte, error) {
	c1 := new(big.Int).SetBytes(c1Bytes)
	c2 := new(big.Int).SetBytes(c2Bytes)
	err := isCorrectCiphertext(c1, pub)
	if err != nil {
		return nil, err
	}
	err = isCorrectCiphertext(c2, pub)
	if err != nil {
		return nil, err
	}

	result := new(big.Int).Mul(c1, c2)
	result = result.Mod(result, pub.nSquare)

	r, err := utils.RandomCoprimeInt(pub.n)
	if err != nil {
		return nil, err
	}
	rn := new(big.Int).Exp(r, pub.n, pub.nSquare)
	result = result.Mul(result, rn)
	result = result.Mod(result, pub.nSquare)
	return result.Bytes(), nil
}

/*
	1. Check that c is correct.
	2. Compute scalar mod N.
	3. Choose (r, N)=1 with r in [1, N-1] randomly.
	4. Compute c^scalar*r^N mod N^2.
*/
func (pub *publicKey) MulConst(cBytes []byte, scalar *big.Int) ([]byte, error) {
	c := new(big.Int).SetBytes(cBytes)
	err := isCorrectCiphertext(c, pub)
	if err != nil {
		return nil, err
	}
	scalarModN := new(big.Int).Mod(scalar, pub.n)
	result := new(big.Int).Exp(c, scalarModN, pub.nSquare)
	r, err := utils.RandomCoprimeInt(pub.n)
	if err != nil {
		return nil, err
	}
	rn := new(big.Int).Exp(r, pub.n, pub.nSquare)
	result = result.Mul(result, rn)
	result = result.Mod(result, pub.nSquare)
	return result.Bytes(), nil
}

func (pub *publicKey) ToPubKeyBytes() []byte {
	// We can ignore this error, because the resulting message is produced by ourself.
	bs, _ := proto.Marshal(pub.msg)
	return bs
}

func computeStatisticalClosedRange(n *big.Int) *big.Int {
	nMinus := new(big.Int).Sub(n, big1)
	nMinusSquare := new(big.Int).Exp(nMinus, big2, nil)
	return nMinusSquare
}<|MERGE_RESOLUTION|>--- conflicted
+++ resolved
@@ -62,15 +62,9 @@
 	nSquare *big.Int
 }
 
-<<<<<<< HEAD
 func (pub *publicKey) GetMessageRange(fieldOrder *big.Int) *big.Int {
-	rangeProofK := computeRangeProof(fieldOrder)
-	return new(big.Int).Sub(pub.n, rangeProofK)
-=======
-func (pub *PublicKey) GetMessageRange(fieldOrder *big.Int) *big.Int {
 	rangeK := computeStatisticalClosedRange(fieldOrder)
 	return new(big.Int).Sub(pub.n, rangeK)
->>>>>>> 55ed048e
 }
 
 func (pub *publicKey) GetNSquare() *big.Int {
